# Danish translation for lyricue
# Copyright (c) 2011 Rosetta Contributors and Canonical Ltd 2011
# This file is distributed under the same license as the lyricue package.
# FIRST AUTHOR <EMAIL@ADDRESS>, 2011.
#
msgid ""
msgstr ""
"Project-Id-Version: lyricue\n"
"Report-Msgid-Bugs-To: FULL NAME <EMAIL@ADDRESS>\n"
<<<<<<< HEAD
"POT-Creation-Date: 2012-04-18 10:49+1000\n"
=======
"POT-Creation-Date: 2012-10-17 04:42+0000\n"
>>>>>>> 1067c94c
"PO-Revision-Date: 2012-04-18 01:04+0000\n"
"Last-Translator: ChrisDebenham <chris@adebenham.com>\n"
"Language-Team: Danish <da@li.org>\n"
"MIME-Version: 1.0\n"
"Content-Type: text/plain; charset=UTF-8\n"
"Content-Transfer-Encoding: 8bit\n"
<<<<<<< HEAD
"X-Launchpad-Export-Date: 2012-04-18 01:20+0000\n"
"X-Generator: Launchpad (build 15108)\n"
=======
"X-Launchpad-Export-Date: 2012-10-18 04:44+0000\n"
"X-Generator: Launchpad (build 16160)\n"
>>>>>>> 1067c94c

#: ../src/database.c:113
#, c-format
msgid "SQL Error %u: %s"
msgstr "SQL Fejl %u: %s"

#: ../src/lyricue:292
msgid ""
"I'm sorry but I could not open the lyric database.\n"
"Please confirm that Lyricue is installed correctly and MySQL is running"
msgstr ""

#: ../src/lyricue:297
msgid ""
"I'm sorry but I could not open the bible database.\n"
"Please confirm that Lyricue is installed correctly and the current bible "
"database exists.\n"
"The requested database was named "
msgstr ""

#: ../src/lyricue:302
msgid ""
"I'm sorry but I could not open the media database.\n"
"Please confirm that Lyricue is installed correctly and MySQL is running"
msgstr ""

#: ../src/lyricue:306
msgid ""
"Unable to prepare query.\n"
"Has mysql died?"
msgstr ""

#: ../src/lyricue:308
msgid ""
"Unable to execute query.\n"
"Has mysql died?"
msgstr ""

#: ../src/lyricue:311
msgid ""
"Sorry, I was unable to listen on the network.\n"
"Please make sure I am not already running"
msgstr ""

#: ../src/lyricue:314
msgid "Could not open "
msgstr ""

#: ../src/lyricue:317
msgid ""
"Unable to read the file, are you sure it exists?\n"
"The file asked for was "
msgstr ""

#: ../src/lyricue:322
msgid ""
"Unable to write to the file, you may not have sufficent permissions.\n"
"Please check the permissions for "
msgstr ""

#: ../src/lyricue:327
msgid ""
"\n"
"Usage: lyricue <-v|-l> <-b> <-k> <-d> <-s>\n"
"\n"
msgstr ""

#: ../src/lyricue:341
msgid "No bible has been selected\n"
msgstr ""

#: ../src/lyricue:450
msgid "The directory used to hold configuration files has changed\n"
msgstr ""

#: ../src/lyricue:1034 ../src/lyricue:1440 ../src/lyricue:5287
msgid "Title"
msgstr ""

#: ../src/lyricue:1037 ../src/lyricue:1446 ../src/lyricue:5297
msgid "Book"
msgstr ""

#: ../src/lyricue:1040 ../src/lyricue:1449 ../src/lyricue:4462
#: ../data/windowEditSong.ui.h:15
msgid "Song Number"
msgstr ""

#: ../src/lyricue:1200
msgid "/Edit Song"
msgstr ""

#: ../src/lyricue:1205
msgid "/Delete Song"
msgstr ""

#: ../src/lyricue:1212
msgid "/Refresh List"
msgstr ""

#: ../src/lyricue:1216
msgid "/Order - Songbook -> No."
msgstr ""

#: ../src/lyricue:1220
msgid "/Order - Songbook -> Name."
msgstr ""

#: ../src/lyricue:1228
msgid "/Add to Playlist"
msgstr ""

#: ../src/lyricue:1329
msgid "/Duplicate Item"
msgstr ""

#: ../src/lyricue:1331
msgid "/Remove from Playlist"
msgstr ""

#: ../src/lyricue:1334
msgid "/Refresh Playlist"
msgstr ""

#: ../src/lyricue:1335
msgid "/Invert Line Display"
msgstr ""

#: ../src/lyricue:1336
msgid "/Loop this playlist item"
msgstr ""

#: ../src/lyricue:1338
msgid "/Associate background"
msgstr ""

#: ../src/lyricue:1342
msgid "/Dis-associate background"
msgstr ""

#: ../src/lyricue:1346
msgid "/Move to sublist/Main"
msgstr ""

#: ../src/lyricue:1351
msgid "/Move to sublist/"
msgstr ""

#: ../src/lyricue:1416
msgid "Are you sure you wish to delete "
msgstr ""

#: ../src/lyricue:1443 ../src/lyricue:4463 ../src/lyricue:5292
#: ../data/windowEditSong.ui.h:22
msgid "Artist"
msgstr "Kunstner:"

#: ../src/lyricue:1729 ../src/lyricue:2021 ../src/lyricue:2029
#: ../src/lyricue:2041 ../src/lyricue:3380
msgid "Page "
msgstr ""

#: ../src/lyricue:1989 ../data/windowEditSong.ui.h:5
msgid "Page"
msgstr ""

#: ../src/lyricue:2320
msgid "Select song to import"
msgstr ""

#: ../src/lyricue:3043
msgid "Are you sure you wish to clear the current playlist?"
msgstr ""

#: ../src/lyricue:3046
msgid "Confirm Clear Playlist"
msgstr ""

#: ../src/lyricue:3842
msgid "Displaying "
msgstr ""

#: ../src/lyricue:3844
msgid " verses "
msgstr ""

#: ../src/lyricue:3846
msgid " page "
msgstr ""

#: ../src/lyricue:4001
msgid "Select "
msgstr ""

#: ../src/lyricue:4001
msgid " Colour"
msgstr ""

#: ../src/lyricue:4359 ../src/lyricue:4364 ../data/dialogSearch.ui.h:4
msgid "Song Contents"
msgstr ""

#: ../src/lyricue:4443 ../src/lyricue:4455 ../data/assistantFirstRun.ui.h:34
#: ../data/dialogPrefs.ui.h:40
msgid "Available songs"
msgstr "Tilgængelige sange"

#: ../src/lyricue:4456
msgid "Total number of songs available"
msgstr ""

#: ../src/lyricue:4460 ../data/windowEditSong.ui.h:23
msgid "Song Name"
msgstr ""

#: ../src/lyricue:4461 ../data/windowEditSong.ui.h:11
msgid "Song Book"
msgstr ""

#: ../src/lyricue:5192 ../src/lyricue:13005 ../src/lyricue:13906
msgid "Enter filename for export"
msgstr ""

#: ../src/lyricue:5302
msgid "Song No"
msgstr ""

#: ../src/lyricue:5730
msgid "Create new playlist"
msgstr ""

#: ../src/lyricue:5732
msgid "Name of playlist"
msgstr ""

#: ../src/lyricue:5805
msgid "Copying "
msgstr ""

#: ../src/lyricue:5846
msgid "Renaming "
msgstr ""

#: ../src/lyricue:6296 ../src/lyricue:6320
msgid "Load Lyricue Display"
msgstr ""

#: ../src/lyricue:6297 ../src/lyricue:6320
msgid "Close Lyricue Display"
msgstr ""

#: ../src/lyricue:6765 ../src/lyricue:6832
msgid "Importing presentation"
msgstr ""

#: ../src/lyricue:7419 ../data/dialogSelectCategory.ui.h:1
msgid "Select Category"
msgstr ""

#: ../src/lyricue:7801
msgid "Choose a Directory"
msgstr ""

#: ../src/lyricue:7803 ../data/dialogSearch.ui.h:6 ../data/windowBook.ui.h:71
#: ../data/windowEditSong.ui.h:30 ../data/windowMain.ui.h:90
msgid "Cancel"
msgstr "Fortryd"

#: ../src/lyricue:7804
msgid "OK"
msgstr ""

#: ../src/lyricue:7847 ../src/lyricue:7984
msgid "Create new sublist"
msgstr ""

#: ../src/lyricue:7849 ../src/lyricue:7986
msgid "Name of sublist"
msgstr ""

#: ../src/lyricue:7912
msgid "Choose a Background"
msgstr ""

#: ../src/lyricue:7928
msgid "Set as Default"
msgstr ""

#: ../src/lyricue:8841
msgid "Add a user"
msgstr ""

#: ../src/lyricue:8843
msgid "Enter username"
msgstr ""

#: ../src/lyricue:11578
msgid "Are you sure you want to exit Lyricue?"
msgstr ""

#: ../src/lyricue:11643
msgid ""
"Unable to login to database as admin, maybe the database is down.\n"
"Please re-enter your database admin login and retry"
msgstr ""

#: ../src/lyricue:11649
msgid "Login Error"
msgstr ""

#: ../src/lyricue:12571
msgid "No DVD titles found"
msgstr ""

#: ../src/lyricue:12574
msgid "Unable to open the dvd.  There may be no media in the drive"
msgstr ""

#: ../src/lyricue:12799
msgid "Bible installed from "
msgstr ""

#: ../src/lyricue:12801
msgid "Unable to load from "
msgstr ""

#: ../src/lyricue:12862
msgid "Install new bibles"
msgstr ""

#: ../src/lyricue:13390
msgid "First-run wizard"
msgstr ""

#: ../src/lyricue:13395
msgid "Welcome"
msgstr ""

#: ../src/lyricue:13398
msgid "Location"
msgstr ""

#: ../src/lyricue:13409
msgid "Database login"
msgstr ""

#: ../src/lyricue:13414
msgid "Projector settings"
msgstr ""

#: ../src/lyricue:13440 ../data/dialogPrefs.ui.h:10
msgid "Fonts"
msgstr "Skrifttyper"

#: ../src/lyricue:13453
msgid "Image Directories"
msgstr ""

#: ../src/lyricue:13466
msgid "Most-used items"
msgstr ""

#: ../src/lyricue:13497
msgid "Confirm"
msgstr ""

#: ../src/lyricue:13575
msgid "<i>Username/Password accepted</i>"
msgstr ""

#: ../src/lyricue:13580 ../data/assistantFirstRun.ui.h:15
msgid "<i>Username/Password failed</i>"
msgstr ""

#: ../src/lyricue_display.c:286 ../src/lyricue_display.c:291
msgid "Written by "
msgstr ""

#: ../data/assistantFirstRun.ui.h:1
msgid ""
"As this is the first time you have run Lyricue we now walk through some "
"initial settings"
msgstr ""
"Da det er første gang du kører Lyricue vil vi føre dig igennem nogle "
"grundlæggende indstillinger"

#: ../data/assistantFirstRun.ui.h:2
msgid ""
"Lyricue can run the interface on a separate machine to where you run your "
"projector and database.\n"
"You can set the hostname where the projector and database are run here.\n"
"(leave as default or localhost if you do not know)"
msgstr ""

#: ../data/assistantFirstRun.ui.h:5
msgid "Database hostname"
msgstr "Database værtsnavn"

#: ../data/assistantFirstRun.ui.h:6
msgid "Projector hostname"
msgstr ""

#: ../data/assistantFirstRun.ui.h:7 ../data/dialogPrefs.ui.h:55
msgid "Advanced"
msgstr "Avanceret"

#: ../data/assistantFirstRun.ui.h:8
msgid ""
"Lyricue uses MySQL to store its data.\n"
"To access MySQL I will create a special user 'lyric'\n"
"To do this I need your mysql root users password.\n"
"<i>Note: This password is not stored anywhere</i>"
msgstr ""

#: ../data/assistantFirstRun.ui.h:12
msgid "Username:"
msgstr ""

#: ../data/assistantFirstRun.ui.h:13
msgid "Password:"
msgstr ""

#: ../data/assistantFirstRun.ui.h:14 ../data/dialogAdminLogin.ui.h:4
msgid "root"
msgstr ""

#: ../data/assistantFirstRun.ui.h:16 ../data/dialogPrefs.ui.h:12
msgid "Width"
msgstr ""

#: ../data/assistantFirstRun.ui.h:17 ../data/dialogPrefs.ui.h:13
msgid "Height"
msgstr "Højde"

#: ../data/assistantFirstRun.ui.h:18 ../data/dialogPrefs.ui.h:17
msgid "Vertical Text Location"
msgstr ""

#: ../data/assistantFirstRun.ui.h:19 ../data/dialogPrefs.ui.h:18
msgid "Text Justification"
msgstr ""

#: ../data/assistantFirstRun.ui.h:20 ../data/dialogPrefs.ui.h:19
msgid "Horizontal Text Location"
msgstr ""

#: ../data/assistantFirstRun.ui.h:21
msgid ""
"Lyricue is designed to run on a dual-head machine with the second display "
"connected to a projector.\n"
"Here you can tell me what resolution your projector runs at and where you "
"want the text to display on the screen"
msgstr ""

#: ../data/assistantFirstRun.ui.h:23
msgid "Select the fonts that you want to use on the projector from here"
msgstr ""

#: ../data/assistantFirstRun.ui.h:24 ../data/dialogPrefs.ui.h:6
msgid "Header"
msgstr "Overskrift"

#: ../data/assistantFirstRun.ui.h:25 ../data/dialogPrefs.ui.h:5
msgid "Main"
msgstr ""

#: ../data/assistantFirstRun.ui.h:26 ../data/dialogPrefs.ui.h:4
msgid "Footer"
msgstr "Sidefod"

#: ../data/assistantFirstRun.ui.h:27 ../data/dialogPrefs.ui.h:9
#: ../data/windowMain.ui.h:103
msgid "OSD"
msgstr ""

#: ../data/assistantFirstRun.ui.h:28 ../data/dialogPrefs.ui.h:44
msgid "Image Directory"
msgstr "Billedmappe"

#: ../data/assistantFirstRun.ui.h:29 ../data/dialogPrefs.ui.h:45
msgid "Backgrounds Directory"
msgstr "Baggrunds bibliotek"

#: ../data/assistantFirstRun.ui.h:30 ../data/dialogPrefs.ui.h:46
msgid "Folder"
msgstr "Mappe"

#: ../data/assistantFirstRun.ui.h:31
msgid ""
"Lyricue requires somewhere to load it's images and backdrops from.\n"
"The Image and Backgrounds directory can be the same or you can keep them "
"seperate.\n"
"Please select a suitable directory for each."
msgstr ""

#: ../data/assistantFirstRun.ui.h:35 ../data/dialogPrefs.ui.h:41
#: ../data/windowMain.ui.h:60
msgid "Images"
msgstr ""

#: ../data/assistantFirstRun.ui.h:36 ../data/dialogPrefs.ui.h:42
#: ../data/windowMain.ui.h:58
msgid "Backgrounds"
msgstr "Baggrunde"

#: ../data/assistantFirstRun.ui.h:37 ../data/dialogPrefs.ui.h:43
msgid "Today's Announcements"
msgstr ""

#: ../data/assistantFirstRun.ui.h:38
msgid ""
"Choose your default Bible translation.\n"
"You can install other bibles frm within Lyricue later."
msgstr ""
"Vælg din standard bibel udgave.\n"
"Du kan installer andre bibler i Lyricue senere."

#: ../data/assistantFirstRun.ui.h:40 ../data/dialogPrefs.ui.h:37
#: ../data/windowMain.ui.h:38
msgid "Bible"
msgstr "Bibel"

#: ../data/assistantFirstRun.ui.h:41
msgid ""
"Lyricue is now configured.\n"
"If you need to make any changes, or for more options, select Preferences "
"from the Edit menu"
msgstr ""

#: ../data/assistantFirstRun.ui.h:43
msgid "None selected"
msgstr ""

#: ../data/assistantFirstRun.ui.h:44 ../data/dialogPrefs.ui.h:59
msgid "Left"
msgstr ""

#: ../data/assistantFirstRun.ui.h:45 ../data/dialogPrefs.ui.h:21
msgid "Centre"
msgstr "Centrer"

#: ../data/assistantFirstRun.ui.h:46 ../data/dialogPrefs.ui.h:60
msgid "Right"
msgstr ""

#: ../data/assistantFirstRun.ui.h:47 ../data/dialogPrefs.ui.h:20
msgid "Top"
msgstr ""

#: ../data/assistantFirstRun.ui.h:48 ../data/dialogPrefs.ui.h:22
msgid "Bottom"
msgstr "Bund"

#: ../data/dialogAdminLogin.ui.h:1
msgid "Enter Login details"
msgstr "Indtast login oplysninger"

#: ../data/dialogAdminLogin.ui.h:2
msgid "Login name"
msgstr ""

#: ../data/dialogAdminLogin.ui.h:3
msgid "Password"
msgstr ""

#: ../data/dialogAdminLogin.ui.h:5
msgid ""
"Enter the login name and password\n"
"of your MySQL Administration user"
msgstr ""
"Indtast navn og kodeord for\n"
"din MySQL administrator konto"

#: ../data/dialogAdmin.ui.h:1
msgid "Lyricue Administration"
msgstr ""

#: ../data/dialogAdmin.ui.h:2
msgid "Username"
msgstr ""

#: ../data/dialogAdmin.ui.h:3 ../data/windowMain.ui.h:16
msgid "Playlist"
msgstr ""

#: ../data/dialogAdmin.ui.h:4 ../data/windowMain.ui.h:8
msgid "Edit"
msgstr "Rediger"

#: ../data/dialogAdmin.ui.h:5 ../data/windowMain.ui.h:87
msgid "Delete"
msgstr "Slet"

#: ../data/dialogAdmin.ui.h:6 ../data/windowEditSong.ui.h:24
#: ../data/windowMain.ui.h:30
msgid "Display"
msgstr "Visning"

#: ../data/dialogAdmin.ui.h:7
msgid "Admin"
msgstr "Administrator"

#: ../data/dialogAdmin.ui.h:8
msgid "Add user"
msgstr "Tilføj bruger"

#: ../data/dialogColour.ui.h:1
msgid "Select Colour"
msgstr ""

#: ../data/dialogConfirm.ui.h:1
msgid "Confirm Delete Song"
msgstr "Bekræft sletning af sang"

#: ../data/dialogConfirm.ui.h:2
msgid "Are you sure?"
msgstr "Er du sikker?"

#: ../data/dialogDatabase.ui.h:1
msgid "Select Databases to backup"
msgstr ""

#: ../data/dialogDatabase.ui.h:2
msgid "Songs, Playlists, Usage"
msgstr ""

#: ../data/dialogDatabase.ui.h:3
msgid "Images, Backgrounds, Media"
msgstr ""

#: ../data/dialogDatabase.ui.h:4
msgid "File to save as"
msgstr "Gem til fil som"

#: ../data/dialogDatabase.ui.h:5
msgid "Browse"
msgstr "Gennemse"

#: ../data/dialogDirChooser.ui.h:1
msgid "Select Directory"
msgstr ""

#: ../data/dialogDvd.ui.h:1
msgid "Select DVD Title"
msgstr ""

#: ../data/dialogDvd.ui.h:2
msgid "Select the DVD title number to play"
msgstr ""

#: ../data/dialogDvd.ui.h:3
msgid "Start time"
msgstr ""

#: ../data/dialogDvd.ui.h:4
msgid "Select time period"
msgstr ""

#: ../data/dialogDvd.ui.h:5
msgid "End time"
msgstr ""

#: ../data/dialogDvd.ui.h:6
msgid "Duration"
msgstr ""

#: ../data/dialogError.ui.h:1
msgid "Lyricue Error"
msgstr ""

#: ../data/dialogError.ui.h:2
msgid "label"
msgstr ""

#: ../data/dialogError.ui.h:3
msgid "Details"
msgstr "Detaljer"

#: ../data/dialogFileChooser.ui.h:1
msgid "Select File"
msgstr ""

#: ../data/dialogFont.ui.h:1
msgid "Select Font"
msgstr ""

#: ../data/dialogImage.ui.h:1
msgid "Choose an Image"
msgstr "Vælg et billede"

#: ../data/dialogImage.ui.h:2
msgid "Category"
msgstr "Kategori"

#: ../data/dialogImage.ui.h:3
msgid "Sublist"
msgstr ""

#: ../data/dialogImage.ui.h:4
msgid "Database actions"
msgstr "Database handlinger"

#: ../data/dialogImage.ui.h:5
msgid "Move"
msgstr ""

#: ../data/dialogImage.ui.h:6 ../data/dialogPrefs.ui.h:3
msgid "Font Colour"
msgstr "Skrift farve"

#: ../data/dialogImage.ui.h:7 ../data/dialogPrefs.ui.h:7
msgid "Shadow Colour"
msgstr ""

#: ../data/dialogImportData.ui.h:1
msgid "Import Data from File"
msgstr "Importer data fra fil"

#: ../data/dialogImportData.ui.h:2
msgid "Use this dialog to import a songlist"
msgstr ""

#: ../data/dialogImportData.ui.h:3
msgid "Sample songlists"
msgstr ""

#: ../data/dialogImportData.ui.h:4
msgid "Select file to import"
msgstr ""

#: ../data/dialogLoop.ui.h:1
msgid "Set Loop timer"
msgstr ""

#: ../data/dialogLoop.ui.h:2
msgid "Seconds"
msgstr ""

#: ../data/dialogLoop.ui.h:3
msgid "Milliseconds"
msgstr ""

#: ../data/dialogPrefs.ui.h:1
msgid "Preferences"
msgstr ""

#: ../data/dialogPrefs.ui.h:2
msgid "Fonts used for projector"
msgstr "Skrifttyper projektoren bruger"

#: ../data/dialogPrefs.ui.h:8
msgid "Shadow Offset"
msgstr ""

#: ../data/dialogPrefs.ui.h:11
msgid "Settings for projector"
msgstr ""

#: ../data/dialogPrefs.ui.h:14
msgid "Vertical Margin"
msgstr ""

#: ../data/dialogPrefs.ui.h:15
msgid "Horizontal Margin"
msgstr ""

#: ../data/dialogPrefs.ui.h:16
msgid "Xinerama"
msgstr ""

#: ../data/dialogPrefs.ui.h:23
msgid "Change"
msgstr "Ændre"

#: ../data/dialogPrefs.ui.h:24
msgid "Window offset"
msgstr ""

#: ../data/dialogPrefs.ui.h:25
msgid "Default Transition"
msgstr "Standard overgang"

#: ../data/dialogPrefs.ui.h:26
msgid "Server"
msgstr ""

#: ../data/dialogPrefs.ui.h:27
msgid "Select the Default Background"
msgstr ""

#: ../data/dialogPrefs.ui.h:28
msgid "Background"
msgstr "Baggrund"

#: ../data/dialogPrefs.ui.h:29
msgid "Various defaults"
msgstr ""

#: ../data/dialogPrefs.ui.h:30
msgid "Loop pages"
msgstr ""

#: ../data/dialogPrefs.ui.h:31
msgid "Return to first page after last page of songs"
msgstr ""

#: ../data/dialogPrefs.ui.h:32
msgid "Expand items when added to playlist"
msgstr ""

#: ../data/dialogPrefs.ui.h:33
msgid "Audit Songs"
msgstr ""

#: ../data/dialogPrefs.ui.h:34
msgid "Track what songs were used and when"
msgstr ""

#: ../data/dialogPrefs.ui.h:35
msgid "Dynamic Preview"
msgstr ""

#: ../data/dialogPrefs.ui.h:36
msgid "Miniview"
msgstr ""

#: ../data/dialogPrefs.ui.h:38
msgid "Options"
msgstr ""

#: ../data/dialogPrefs.ui.h:39
msgid "Special items that will be first in lists"
msgstr ""

#: ../data/dialogPrefs.ui.h:47
msgid "Specials"
msgstr ""

#: ../data/dialogPrefs.ui.h:48
msgid "Recovery Options"
msgstr ""

#: ../data/dialogPrefs.ui.h:49
msgid "Backup Database"
msgstr "Backup Database"

#: ../data/dialogPrefs.ui.h:50
msgid "Restore Database"
msgstr ""

#: ../data/dialogPrefs.ui.h:51
msgid ""
"Database Server\n"
"<i>Note: You will need to backup/restore your database when changing</i>"
msgstr ""
"Database Server\n"
"<i>Note: Du er nødt til at gemme og gendanne din database når du skifter</i>"

#: ../data/dialogPrefs.ui.h:53
msgid "Use MySQL"
msgstr ""

#: ../data/dialogPrefs.ui.h:54
msgid "Use SQLite"
msgstr ""

#: ../data/dialogPrefs.ui.h:56
msgid "Layout"
msgstr ""

#: ../data/dialogPrefs.ui.h:57
msgid "Main text"
msgstr ""

#: ../data/dialogPrefs.ui.h:58
msgid "Customize"
msgstr "Tilpas"

#: ../data/dialogPrefs.ui.h:61 ../data/windowMain.ui.h:70
msgid "None"
msgstr ""

#: ../data/dialogPrefs.ui.h:62 ../data/windowMain.ui.h:71
msgid "Fade"
msgstr "Udton"

#: ../data/dialogSearch.ui.h:1 ../data/windowMain.ui.h:48
msgid "Advanced Search"
msgstr "Avanceret søgning"

#: ../data/dialogSearch.ui.h:2
msgid "Search Lyrics"
msgstr ""

#: ../data/dialogSearch.ui.h:3 ../data/windowMain.ui.h:47
msgid "Search"
msgstr ""

#: ../data/dialogSearch.ui.h:5 ../data/windowMain.ui.h:53
msgid "Add to playlist"
msgstr "Tilføj til afspilningsliste"

#: ../data/dialogSelectSongs.ui.h:1
msgid "Select songs to import"
msgstr ""

#: ../data/dialogSelectSongs.ui.h:2
msgid "Select All"
msgstr ""

#: ../data/dialogSelectSongs.ui.h:3
msgid "Unselect All"
msgstr ""

#: ../data/dialogWindowOffset.ui.h:1
msgid "Window Offset"
msgstr ""

#: ../data/dialogWindowOffset.ui.h:2
msgid "Drag this window to the projector screen"
msgstr "Træk dette vindue til projektorskærmen"

#: ../data/windowAbout.ui.h:1
msgid "About Lyricue"
msgstr "Om Lyricue"

#: ../data/windowAbout.ui.h:2
msgid "Version #VERSION#"
msgstr ""

#: ../data/windowAbout.ui.h:3
msgid ""
"Written By:\n"
"Chris Debenham & Clint Turner\n"
"Website:\n"
"http://www.lyricue.org/"
msgstr ""

#: ../data/windowAbout.ui.h:7
msgid "Thanks"
msgstr ""

#: ../data/windowBibleManager.ui.h:1
msgid "Bible Installer"
msgstr ""

#: ../data/windowBibleManager.ui.h:2
msgid ""
"Select the file containing the bible you wish to import.\n"
"New bibles can be downloaded from the sites below.\n"
"Click the relevant button to load that site in your browser.\n"
"Once downloaded come back here to install."
msgstr ""

#: ../data/windowBibleManager.ui.h:6
msgid ""
"Sword bibles\n"
"http://crosswire.org/sword/modules/ModDisp.jsp?modType=Bibles"
msgstr ""

#: ../data/windowBibleManager.ui.h:8
msgid ""
"LyricueDB bibles\n"
"http://www.lyricue.org/bibles"
msgstr ""

#: ../data/windowBibleManager.ui.h:10
msgid "Select file to install"
msgstr ""

#: ../data/windowBook.ui.h:1
msgid "Choose a Book"
msgstr "Vælg en bog"

#: ../data/windowBook.ui.h:2
msgid "Old Testament"
msgstr ""

#: ../data/windowBook.ui.h:3
msgid "Deuteronomy"
msgstr "Femte Mosebog"

#: ../data/windowBook.ui.h:4
msgid "Joshua"
msgstr ""

#: ../data/windowBook.ui.h:5
msgid "Judges"
msgstr ""

#: ../data/windowBook.ui.h:6
msgid "Ruth"
msgstr ""

#: ../data/windowBook.ui.h:7
msgid "1 Samuel"
msgstr "1. Samuelsbog"

#: ../data/windowBook.ui.h:8
msgid "2 Samuel"
msgstr "2. Samuels bog"

#: ../data/windowBook.ui.h:9
msgid "1 Kings"
msgstr "1. Kongebog"

#: ../data/windowBook.ui.h:10
msgid "2 Kings"
msgstr "2 Kongebog"

#: ../data/windowBook.ui.h:11
msgid "1 Chronicles"
msgstr "1. Krønikebog"

#: ../data/windowBook.ui.h:12
msgid "2 Chronicles"
msgstr "2. Krønikebog"

#: ../data/windowBook.ui.h:13
msgid "Ezra"
msgstr "Ezras bog"

#: ../data/windowBook.ui.h:14
msgid "Nehemiah"
msgstr ""

#: ../data/windowBook.ui.h:15
msgid "Esther"
msgstr "Esters bog"

#: ../data/windowBook.ui.h:16
msgid "Job"
msgstr ""

#: ../data/windowBook.ui.h:17
msgid "Psalms"
msgstr ""

#: ../data/windowBook.ui.h:18
msgid "Proverbs"
msgstr ""

#: ../data/windowBook.ui.h:19
msgid "Ecclesiastes"
msgstr "Prædikerens bog"

#: ../data/windowBook.ui.h:20
msgid "Song of Solomon"
msgstr ""

#: ../data/windowBook.ui.h:21
msgid "Isaiah"
msgstr "Esajas bog"

#: ../data/windowBook.ui.h:22
msgid "Jeremiah"
msgstr ""

#: ../data/windowBook.ui.h:23
msgid "Lamentations"
msgstr ""

#: ../data/windowBook.ui.h:24
msgid "Ezekiel"
msgstr "Ezekiels bog"

#: ../data/windowBook.ui.h:25
msgid "Daniel"
msgstr "Daniels bog"

#: ../data/windowBook.ui.h:26
msgid "Hosea"
msgstr ""

#: ../data/windowBook.ui.h:27
msgid "Joel"
msgstr ""

#: ../data/windowBook.ui.h:28
msgid "Amos"
msgstr "Amos bog"

#: ../data/windowBook.ui.h:29
msgid "Obadiah"
msgstr ""

#: ../data/windowBook.ui.h:30
msgid "Jonah"
msgstr ""

#: ../data/windowBook.ui.h:31
msgid "Micah"
msgstr ""

#: ../data/windowBook.ui.h:32
msgid "Nahum"
msgstr ""

#: ../data/windowBook.ui.h:33
msgid "Habakkuk"
msgstr ""

#: ../data/windowBook.ui.h:34
msgid "Zephaniah"
msgstr ""

#: ../data/windowBook.ui.h:35
msgid "Haggai"
msgstr ""

#: ../data/windowBook.ui.h:36
msgid "Zechariah"
msgstr ""

#: ../data/windowBook.ui.h:37
msgid "Malachi"
msgstr ""

#: ../data/windowBook.ui.h:38
msgid "Numbers"
msgstr ""

#: ../data/windowBook.ui.h:39
msgid "Leviticus"
msgstr ""

#: ../data/windowBook.ui.h:40
msgid "Exodus"
msgstr "Anden Mosebog"

#: ../data/windowBook.ui.h:41
msgid "Genesis"
msgstr ""

#: ../data/windowBook.ui.h:42
msgid "Song of Songs"
msgstr ""

#: ../data/windowBook.ui.h:43
msgid "New Testament"
msgstr ""

#: ../data/windowBook.ui.h:44
msgid "Acts"
msgstr "Apostlenes Gerninger"

#: ../data/windowBook.ui.h:45
msgid "Romans"
msgstr ""

#: ../data/windowBook.ui.h:46
msgid "1 Corinthians"
msgstr "1. Korinter brev"

#: ../data/windowBook.ui.h:47
msgid "2 Corinthians"
msgstr "2. Korinther brev"

#: ../data/windowBook.ui.h:48
msgid "Galatians"
msgstr "Galaterbrevet"

#: ../data/windowBook.ui.h:49
msgid "Ephesians"
msgstr "Efeserbrevet"

#: ../data/windowBook.ui.h:50
msgid "Philippians"
msgstr ""

#: ../data/windowBook.ui.h:51
msgid "Colossians"
msgstr "Kolossenserbrevet"

#: ../data/windowBook.ui.h:52
msgid "1 Thessalonians"
msgstr "1. Thessaloniker brev"

#: ../data/windowBook.ui.h:53
msgid "2 Thessalonians"
msgstr "2. Thessaloniker brev"

#: ../data/windowBook.ui.h:54
msgid "1 Timothy"
msgstr "1. Timotheus brev"

#: ../data/windowBook.ui.h:55
msgid "2 Timothy"
msgstr "2. Timotheus brev"

#: ../data/windowBook.ui.h:56
msgid "Titus"
msgstr ""

#: ../data/windowBook.ui.h:57
msgid "Philemon"
msgstr ""

#: ../data/windowBook.ui.h:58
msgid "Hebrews"
msgstr ""

#: ../data/windowBook.ui.h:59
msgid "James"
msgstr ""

#: ../data/windowBook.ui.h:60
msgid "1 Peter"
msgstr "1. Peters brev"

#: ../data/windowBook.ui.h:61
msgid "2 Peter"
msgstr "2. Peters brev"

#: ../data/windowBook.ui.h:62
msgid "1 John"
msgstr "1. Johannes brev"

#: ../data/windowBook.ui.h:63
msgid "2 John"
msgstr "2. Johannes brev"

#: ../data/windowBook.ui.h:64
msgid "3 John"
msgstr "3. Johannes brev"

#: ../data/windowBook.ui.h:65
msgid "Jude"
msgstr ""

#: ../data/windowBook.ui.h:66
msgid "Revelation"
msgstr ""

#: ../data/windowBook.ui.h:67
msgid "John"
msgstr ""

#: ../data/windowBook.ui.h:68
msgid "Luke"
msgstr ""

#: ../data/windowBook.ui.h:69
msgid "Mark"
msgstr ""

#: ../data/windowBook.ui.h:70
msgid "Matthew"
msgstr ""

#: ../data/windowEditSong.ui.h:1
msgid "Add new Song"
msgstr "Tilføj ny sang"

#: ../data/windowEditSong.ui.h:2 ../data/windowMain.ui.h:2
msgid "File"
msgstr ""

#: ../data/windowEditSong.ui.h:3
msgid "Import"
msgstr "Importer"

#: ../data/windowEditSong.ui.h:4
msgid "Export"
msgstr "Eksporter"

#: ../data/windowEditSong.ui.h:6
msgid "Add Page"
msgstr "Tilføj side"

#: ../data/windowEditSong.ui.h:7
msgid "Remove Page"
msgstr ""

#: ../data/windowEditSong.ui.h:8
msgid "Preview Page"
msgstr ""

#: ../data/windowEditSong.ui.h:9
msgid "Insert preset Copyright"
msgstr ""

#: ../data/windowEditSong.ui.h:10 ../data/windowMain.ui.h:39
msgid "Help"
msgstr ""

#: ../data/windowEditSong.ui.h:12
msgid "Keywords"
msgstr ""

#: ../data/windowEditSong.ui.h:13
msgid "Copyright"
msgstr "Ophavsret"

#: ../data/windowEditSong.ui.h:14
msgid "The songbook name"
msgstr ""

#: ../data/windowEditSong.ui.h:16
msgid "The song number within the book"
msgstr ""

#: ../data/windowEditSong.ui.h:17
msgid "The title of the song"
msgstr ""

#: ../data/windowEditSong.ui.h:18
msgid "Who wrote this"
msgstr ""

#: ../data/windowEditSong.ui.h:19
msgid "Topics of song"
msgstr ""

#: ../data/windowEditSong.ui.h:20
msgid "Any copyright information"
msgstr "Copyright information"

#: ../data/windowEditSong.ui.h:21
msgid "Audit Song"
msgstr ""

#: ../data/windowEditSong.ui.h:25 ../data/windowMain.ui.h:98
msgid "Preview"
msgstr ""

#: ../data/windowEditSong.ui.h:26
msgid "Spell Check"
msgstr ""

#: ../data/windowEditSong.ui.h:27
msgid "Honourise"
msgstr ""

#: ../data/windowEditSong.ui.h:28
msgid "Capitalize some words etc"
msgstr ""

#: ../data/windowEditSong.ui.h:29
msgid "Save and Close"
msgstr ""

#: ../data/windowMain.ui.h:1
msgid "Lyricue"
msgstr ""

#: ../data/windowMain.ui.h:3
msgid "Manage _Images"
msgstr ""

#: ../data/windowMain.ui.h:4
msgid "Manage _Background"
msgstr ""

#: ../data/windowMain.ui.h:5
msgid "_Clean Database"
msgstr ""

#: ../data/windowMain.ui.h:6
msgid "Import _Songlist"
msgstr ""

#: ../data/windowMain.ui.h:7
msgid "_Export Songlist"
msgstr ""

#: ../data/windowMain.ui.h:9
msgid "_Add Song"
msgstr ""

#: ../data/windowMain.ui.h:10
msgid "Advanced _Search"
msgstr "Avanceret _Søgning"

#: ../data/windowMain.ui.h:11
msgid "_Edit Song"
msgstr ""

#: ../data/windowMain.ui.h:12
msgid "_Delete Song"
msgstr ""

#: ../data/windowMain.ui.h:13
msgid "_Refresh List"
msgstr ""

#: ../data/windowMain.ui.h:14
msgid "_Configuration Wizard"
msgstr ""

#: ../data/windowMain.ui.h:15
msgid "_User Administration"
msgstr ""

#: ../data/windowMain.ui.h:17
msgid "_Select Playlist"
msgstr ""

#: ../data/windowMain.ui.h:18
msgid "_Clear Playlist"
msgstr ""

#: ../data/windowMain.ui.h:19
msgid "_Refresh Playlist"
msgstr ""

#: ../data/windowMain.ui.h:20
msgid "_Clear Image Associations"
msgstr ""

#: ../data/windowMain.ui.h:21
msgid "_Invert Line Display"
msgstr ""

#: ../data/windowMain.ui.h:22
msgid "_Export Playlist as PDF"
msgstr ""

#: ../data/windowMain.ui.h:23
msgid "Playlist Item"
msgstr ""

#: ../data/windowMain.ui.h:24
msgid "_Add from Available"
msgstr ""

#: ../data/windowMain.ui.h:25
msgid "Add _Image"
msgstr "Tilføj _Billede"

#: ../data/windowMain.ui.h:26
msgid "Add _File"
msgstr "Tilføj _Fil"

#: ../data/windowMain.ui.h:27
msgid "Add _Directory"
msgstr "Tilføj _Mappe"

#: ../data/windowMain.ui.h:28
msgid "Add _DVD Video"
msgstr "Tilføj _DVD video"

#: ../data/windowMain.ui.h:29
msgid "_Remove from Playlist"
msgstr ""

#: ../data/windowMain.ui.h:31
msgid "_Previous Page"
msgstr ""

#: ../data/windowMain.ui.h:32
msgid "_Next Page"
msgstr ""

#: ../data/windowMain.ui.h:33
msgid "_Display Now"
msgstr ""

#: ../data/windowMain.ui.h:34
msgid "_Blank Display"
msgstr ""

#: ../data/windowMain.ui.h:35
msgid "_Clear Text"
msgstr ""

#: ../data/windowMain.ui.h:36
msgid "_Live Video"
msgstr ""

#: ../data/windowMain.ui.h:37
msgid "Applications"
msgstr ""

#: ../data/windowMain.ui.h:40
msgid "Prev. Page"
msgstr ""

#: ../data/windowMain.ui.h:41 ../data/windowTray.ui.h:5
msgid "Next Page"
msgstr ""

#: ../data/windowMain.ui.h:42
msgid "Next Point"
msgstr ""

#: ../data/windowMain.ui.h:43
msgid "Blank Screen"
msgstr "Blank skærm"

#: ../data/windowMain.ui.h:44
msgid "Clear Text"
msgstr "Ryd tekst"

#: ../data/windowMain.ui.h:45
msgid "Add File"
msgstr "Tilføj fil"

#: ../data/windowMain.ui.h:46
msgid "Start Display"
msgstr ""

#: ../data/windowMain.ui.h:49
msgid "Search the songlist directly"
msgstr ""

#: ../data/windowMain.ui.h:50
msgid "Clear Search Field"
msgstr "Ryd søgefeltet"

#: ../data/windowMain.ui.h:51
msgid "New"
msgstr ""

#: ../data/windowMain.ui.h:52
msgid "Add the selected song to the playlist"
msgstr "Tilføj den valgte sang til afspilningslisten"

#: ../data/windowMain.ui.h:54
msgid "Songs"
msgstr ""

#: ../data/windowMain.ui.h:55
msgid "Current"
msgstr "Nuværende"

#: ../data/windowMain.ui.h:56
msgid "Previous"
msgstr ""

#: ../data/windowMain.ui.h:57
msgid "Background preview"
msgstr "Forhåndsvisning af baggrund"

#: ../data/windowMain.ui.h:59
msgid "Add to Playlist"
msgstr "Tilføj til afspilningsliste"

#: ../data/windowMain.ui.h:61
msgid "Files"
msgstr "Filer"

#: ../data/windowMain.ui.h:62
msgid "Enter Verse to display"
msgstr "Skriv vers der skal vises"

#: ../data/windowMain.ui.h:63
msgid "<"
msgstr "<"

#: ../data/windowMain.ui.h:64
msgid ">"
msgstr ">"

#: ../data/windowMain.ui.h:65
msgid "Add these verses to the playlist"
msgstr "Tilføj disse vers til  afspilningslisten"

#: ../data/windowMain.ui.h:66
msgid "Show Now"
msgstr ""

#: ../data/windowMain.ui.h:67
msgid "Show"
msgstr ""

#: ../data/windowMain.ui.h:68
msgid "Autoshow"
msgstr "Autoshow"

#: ../data/windowMain.ui.h:69
msgid "Default"
msgstr "Standard"

#: ../data/windowMain.ui.h:72
msgid "Slide Text"
msgstr ""

#: ../data/windowMain.ui.h:73
msgid "Rotate Text"
msgstr ""

#: ../data/windowMain.ui.h:74
msgid "Random"
msgstr ""

#: ../data/windowMain.ui.h:75
msgid "In Direction"
msgstr ""

#: ../data/windowMain.ui.h:76
msgid "Out Direction"
msgstr ""

#: ../data/windowMain.ui.h:77
msgid "Rotate Direction"
msgstr ""

#: ../data/windowMain.ui.h:78
msgid "X-Axis"
msgstr ""

#: ../data/windowMain.ui.h:79
msgid "Y-Axis"
msgstr ""

#: ../data/windowMain.ui.h:80
msgid "Z-Axis"
msgstr ""

#: ../data/windowMain.ui.h:81
msgid "Apply to Selected"
msgstr "Anvend på valgte"

#: ../data/windowMain.ui.h:82
msgid "Apply to Playlist"
msgstr "Anvend på afspilningsliste"

#: ../data/windowMain.ui.h:83
msgid "Transitions"
msgstr ""

#: ../data/windowMain.ui.h:84
msgid "No Playlist loaded"
msgstr ""

#: ../data/windowMain.ui.h:85
msgid "Choose Your Playlist"
msgstr "Vælg din afspilningsliste"

#: ../data/windowMain.ui.h:86
msgid "Load"
msgstr ""

#: ../data/windowMain.ui.h:88
msgid "Rename"
msgstr ""

#: ../data/windowMain.ui.h:89
msgid "Copy"
msgstr ""

#: ../data/windowMain.ui.h:91
msgid "Move the current item down"
msgstr ""

#: ../data/windowMain.ui.h:92
msgid "Move Down"
msgstr ""

#: ../data/windowMain.ui.h:93
msgid "Move the current item up"
msgstr ""

#: ../data/windowMain.ui.h:94
msgid "Move Up"
msgstr ""

#: ../data/windowMain.ui.h:95
msgid "Remove the current item from the playlist"
msgstr ""

#: ../data/windowMain.ui.h:96
msgid "Remove"
msgstr ""

#: ../data/windowMain.ui.h:97
msgid "Add Sublist"
msgstr "Tilføj underliste"

#: ../data/windowMain.ui.h:99
msgid "0:00"
msgstr "0:00"

#: ../data/windowMain.ui.h:100
msgid "Blur"
msgstr "Udvisk"

#: ../data/windowMain.ui.h:101
msgid "Quick Update"
msgstr ""

#: ../data/windowMain.ui.h:102
msgid "Save"
msgstr ""

#: ../data/windowTray.ui.h:1
msgid "You should never read this"
msgstr ""

#: ../data/windowTray.ui.h:2
msgid "Previous Song"
msgstr ""

#: ../data/windowTray.ui.h:3
msgid "Next Song"
msgstr ""

#: ../data/windowTray.ui.h:4
msgid "Previous Page"
msgstr ""

#: ../data/windowTray.ui.h:6
msgid "Clear Screen"
msgstr "Ryd skærmen"

#~ msgid ""
#~ "End time\n"
#~ "Duration"
#~ msgstr ""
#~ "Slut tid\n"
#~ "Varighed"

#~ msgid "Close"
#~ msgstr "Luk"

#~ msgid "Import Songlist"
#~ msgstr "Importer sangliste"

#~ msgid "Export Songlist"
#~ msgstr "Eksporter sangliste"<|MERGE_RESOLUTION|>--- conflicted
+++ resolved
@@ -6,25 +6,17 @@
 msgid ""
 msgstr ""
 "Project-Id-Version: lyricue\n"
-"Report-Msgid-Bugs-To: FULL NAME <EMAIL@ADDRESS>\n"
-<<<<<<< HEAD
+"Report-Msgid-Bugs-To: \n"
 "POT-Creation-Date: 2012-04-18 10:49+1000\n"
-=======
-"POT-Creation-Date: 2012-10-17 04:42+0000\n"
->>>>>>> 1067c94c
 "PO-Revision-Date: 2012-04-18 01:04+0000\n"
 "Last-Translator: ChrisDebenham <chris@adebenham.com>\n"
 "Language-Team: Danish <da@li.org>\n"
+"Language: da\n"
 "MIME-Version: 1.0\n"
 "Content-Type: text/plain; charset=UTF-8\n"
 "Content-Transfer-Encoding: 8bit\n"
-<<<<<<< HEAD
-"X-Launchpad-Export-Date: 2012-04-18 01:20+0000\n"
-"X-Generator: Launchpad (build 15108)\n"
-=======
 "X-Launchpad-Export-Date: 2012-10-18 04:44+0000\n"
 "X-Generator: Launchpad (build 16160)\n"
->>>>>>> 1067c94c
 
 #: ../src/database.c:113
 #, c-format
@@ -1729,20 +1721,4 @@
 
 #: ../data/windowTray.ui.h:6
 msgid "Clear Screen"
-msgstr "Ryd skærmen"
-
-#~ msgid ""
-#~ "End time\n"
-#~ "Duration"
-#~ msgstr ""
-#~ "Slut tid\n"
-#~ "Varighed"
-
-#~ msgid "Close"
-#~ msgstr "Luk"
-
-#~ msgid "Import Songlist"
-#~ msgstr "Importer sangliste"
-
-#~ msgid "Export Songlist"
-#~ msgstr "Eksporter sangliste"+msgstr "Ryd skærmen"